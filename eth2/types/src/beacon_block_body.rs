use super::{Attestation, AttesterSlashing, Deposit, Exit, ProposerSlashing};
use crate::test_utils::TestRandom;
use rand::RngCore;
use serde_derive::Serialize;
<<<<<<< HEAD
use ssz::{hash, TreeHash};
use ssz_derive::{Decode, Encode};
use test_random_derive::TestRandom;

#[derive(Debug, PartialEq, Clone, Default, Serialize, Encode, Decode, TestRandom)]
=======
use ssz_derive::{Decode, Encode, TreeHash};

#[derive(Debug, PartialEq, Clone, Default, Serialize, Encode, Decode, TreeHash)]
>>>>>>> 87ea95ce
pub struct BeaconBlockBody {
    pub proposer_slashings: Vec<ProposerSlashing>,
    pub attester_slashings: Vec<AttesterSlashing>,
    pub attestations: Vec<Attestation>,
    pub deposits: Vec<Deposit>,
    pub exits: Vec<Exit>,
}

<<<<<<< HEAD
impl TreeHash for BeaconBlockBody {
    fn hash_tree_root_internal(&self) -> Vec<u8> {
        let mut result: Vec<u8> = vec![];
        result.append(&mut self.proposer_slashings.hash_tree_root_internal());
        result.append(&mut self.attester_slashings.hash_tree_root_internal());
        result.append(&mut self.attestations.hash_tree_root_internal());
        result.append(&mut self.deposits.hash_tree_root_internal());
        result.append(&mut self.exits.hash_tree_root_internal());
        hash(&result)
=======
impl<T: RngCore> TestRandom<T> for BeaconBlockBody {
    fn random_for_test(rng: &mut T) -> Self {
        Self {
            proposer_slashings: <_>::random_for_test(rng),
            attester_slashings: <_>::random_for_test(rng),
            attestations: <_>::random_for_test(rng),
            deposits: <_>::random_for_test(rng),
            exits: <_>::random_for_test(rng),
        }
>>>>>>> 87ea95ce
    }
}

#[cfg(test)]
mod tests {
    use super::*;
    use crate::test_utils::{SeedableRng, TestRandom, XorShiftRng};
    use ssz::{ssz_encode, Decodable, TreeHash};

    #[test]
    pub fn test_ssz_round_trip() {
        let mut rng = XorShiftRng::from_seed([42; 16]);
        let original = BeaconBlockBody::random_for_test(&mut rng);

        let bytes = ssz_encode(&original);
        let (decoded, _) = <_>::ssz_decode(&bytes, 0).unwrap();

        assert_eq!(original, decoded);
    }

    #[test]
    pub fn test_hash_tree_root_internal() {
        let mut rng = XorShiftRng::from_seed([42; 16]);
        let original = BeaconBlockBody::random_for_test(&mut rng);

        let result = original.hash_tree_root_internal();

        assert_eq!(result.len(), 32);
        // TODO: Add further tests
        // https://github.com/sigp/lighthouse/issues/170
    }
}<|MERGE_RESOLUTION|>--- conflicted
+++ resolved
@@ -2,47 +2,16 @@
 use crate::test_utils::TestRandom;
 use rand::RngCore;
 use serde_derive::Serialize;
-<<<<<<< HEAD
-use ssz::{hash, TreeHash};
-use ssz_derive::{Decode, Encode};
+use ssz_derive::{Decode, Encode, TreeHash};
 use test_random_derive::TestRandom;
 
-#[derive(Debug, PartialEq, Clone, Default, Serialize, Encode, Decode, TestRandom)]
-=======
-use ssz_derive::{Decode, Encode, TreeHash};
-
-#[derive(Debug, PartialEq, Clone, Default, Serialize, Encode, Decode, TreeHash)]
->>>>>>> 87ea95ce
+#[derive(Debug, PartialEq, Clone, Default, Serialize, Encode, Decode, TreeHash, TestRandom)]
 pub struct BeaconBlockBody {
     pub proposer_slashings: Vec<ProposerSlashing>,
     pub attester_slashings: Vec<AttesterSlashing>,
     pub attestations: Vec<Attestation>,
     pub deposits: Vec<Deposit>,
     pub exits: Vec<Exit>,
-}
-
-<<<<<<< HEAD
-impl TreeHash for BeaconBlockBody {
-    fn hash_tree_root_internal(&self) -> Vec<u8> {
-        let mut result: Vec<u8> = vec![];
-        result.append(&mut self.proposer_slashings.hash_tree_root_internal());
-        result.append(&mut self.attester_slashings.hash_tree_root_internal());
-        result.append(&mut self.attestations.hash_tree_root_internal());
-        result.append(&mut self.deposits.hash_tree_root_internal());
-        result.append(&mut self.exits.hash_tree_root_internal());
-        hash(&result)
-=======
-impl<T: RngCore> TestRandom<T> for BeaconBlockBody {
-    fn random_for_test(rng: &mut T) -> Self {
-        Self {
-            proposer_slashings: <_>::random_for_test(rng),
-            attester_slashings: <_>::random_for_test(rng),
-            attestations: <_>::random_for_test(rng),
-            deposits: <_>::random_for_test(rng),
-            exits: <_>::random_for_test(rng),
-        }
->>>>>>> 87ea95ce
-    }
 }
 
 #[cfg(test)]
