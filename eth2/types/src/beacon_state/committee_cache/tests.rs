--- conflicted
+++ resolved
@@ -125,14 +125,12 @@
     let mut state = new_state::<MinimalEthSpec>(num_validators, slot);
     let spec = &MinimalEthSpec::default_spec();
 
-<<<<<<< HEAD
-    let shard_delta = FewValidatorsEthSpec::get_shard_delta(num_validators);
-    let shard_count = FewValidatorsEthSpec::shard_count() as u64;
-
-    for i in 0..FewValidatorsEthSpec::shard_count() as u64 {
-=======
+    let target_committee_size = MinimalEthSpec::default_spec().target_committee_size;
+
+    let shard_delta = MinimalEthSpec::get_shard_delta(num_validators, target_committee_size);
+    let shard_count = MinimalEthSpec::shard_count() as u64;
+
     for i in 0..MinimalEthSpec::shard_count() as u64 {
->>>>>>> 4c0724fb
         state.latest_start_shard = i;
 
         let cache = CommitteeCache::initialized(&state, state.current_epoch(), spec).unwrap();
