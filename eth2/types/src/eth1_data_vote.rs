--- conflicted
+++ resolved
@@ -2,40 +2,14 @@
 use crate::test_utils::TestRandom;
 use rand::RngCore;
 use serde_derive::Serialize;
-<<<<<<< HEAD
-use ssz::{hash, TreeHash};
-use ssz_derive::{Decode, Encode};
+use ssz_derive::{Decode, Encode, TreeHash};
 use test_random_derive::TestRandom;
 
 // Note: this is refer to as DepositRootVote in specs
-#[derive(Debug, PartialEq, Clone, Default, Serialize, Encode, Decode, TestRandom)]
-=======
-use ssz_derive::{Decode, Encode, TreeHash};
-
-// Note: this is refer to as DepositRootVote in specs
-#[derive(Debug, PartialEq, Clone, Default, Serialize, Encode, Decode, TreeHash)]
->>>>>>> 87ea95ce
+#[derive(Debug, PartialEq, Clone, Default, Serialize, Encode, Decode, TreeHash, TestRandom)]
 pub struct Eth1DataVote {
     pub eth1_data: Eth1Data,
     pub vote_count: u64,
-}
-
-<<<<<<< HEAD
-impl TreeHash for Eth1DataVote {
-    fn hash_tree_root_internal(&self) -> Vec<u8> {
-        let mut result: Vec<u8> = vec![];
-        result.append(&mut self.eth1_data.hash_tree_root_internal());
-        result.append(&mut self.vote_count.hash_tree_root_internal());
-        hash(&result)
-=======
-impl<T: RngCore> TestRandom<T> for Eth1DataVote {
-    fn random_for_test(rng: &mut T) -> Self {
-        Self {
-            eth1_data: <_>::random_for_test(rng),
-            vote_count: <_>::random_for_test(rng),
-        }
->>>>>>> 87ea95ce
-    }
 }
 
 #[cfg(test)]
