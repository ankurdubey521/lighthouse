--- conflicted
+++ resolved
@@ -11,11 +11,7 @@
     Base,
     Altair,
     Merge,
-<<<<<<< HEAD
-    Capella,
-=======
     Eip4844
->>>>>>> 6f7d21c5
 }
 
 impl ForkName {
@@ -31,28 +27,25 @@
             ForkName::Base => {
                 spec.altair_fork_epoch = None;
                 spec.bellatrix_fork_epoch = None;
+                spec.eip4844_fork_epoch = None;
                 spec
             }
             ForkName::Altair => {
                 spec.altair_fork_epoch = Some(Epoch::new(0));
                 spec.bellatrix_fork_epoch = None;
+                spec.eip4844_fork_epoch = None;
                 spec
             }
             ForkName::Merge => {
                 spec.altair_fork_epoch = Some(Epoch::new(0));
                 spec.bellatrix_fork_epoch = Some(Epoch::new(0));
-                spec
-            }
-<<<<<<< HEAD
-            ForkName::Capella => {
-                spec.bellatrix_fork_epoch = Some(Epoch::new(0));
-                spec.capella_fork_epoch = Some(Epoch::new(0));
-=======
+                spec.eip4844_fork_epoch = None;
+                spec
+            }
             ForkName::Eip4844 => {
                 spec.altair_fork_epoch = Some(Epoch::new(0));
                 spec.bellatrix_fork_epoch = Some(Epoch::new(0));
-                spec.eip4844_fork_epoch = Some(Epoch::new(3));
->>>>>>> 6f7d21c5
+                spec.eip4844_fork_epoch = Some(Epoch::new(0));
                 spec
             }
         }
@@ -66,11 +59,7 @@
             ForkName::Base => None,
             ForkName::Altair => Some(ForkName::Base),
             ForkName::Merge => Some(ForkName::Altair),
-<<<<<<< HEAD
-            ForkName::Capella => Some(ForkName::Merge),
-=======
             ForkName::Eip4844 => Some(ForkName::Merge),
->>>>>>> 6f7d21c5
         }
     }
 
@@ -81,13 +70,8 @@
         match self {
             ForkName::Base => Some(ForkName::Altair),
             ForkName::Altair => Some(ForkName::Merge),
-<<<<<<< HEAD
-            ForkName::Merge => Some(ForkName::Capella),
-            ForkName::Capella => None,
-=======
             ForkName::Merge => Some(ForkName::Eip4844),
             ForkName::Eip4844 => None,
->>>>>>> 6f7d21c5
         }
     }
 }
@@ -129,16 +113,9 @@
                 let (value, extra_data) = $body;
                 ($t::Merge(value), extra_data)
             }
-<<<<<<< HEAD
-            //TODO: don't have a beacon state variant for the new fork yet
-            ForkName::Capella => {
-                let (value, extra_data) = $body;
-                ($t::Merge(value), extra_data)
-=======
             ForkName::Eip4844 => {
                 let (value, extra_data) = $body;
                 ($t::Eip4844(value), extra_data)
->>>>>>> 6f7d21c5
             }
         }
     };
@@ -164,11 +141,7 @@
             ForkName::Base => "phase0".fmt(f),
             ForkName::Altair => "altair".fmt(f),
             ForkName::Merge => "bellatrix".fmt(f),
-<<<<<<< HEAD
-            ForkName::Capella => "capella".fmt(f),
-=======
             ForkName::Eip4844 => "eip4844".fmt(f),
->>>>>>> 6f7d21c5
         }
     }
 }
